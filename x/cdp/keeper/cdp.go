--- conflicted
+++ resolved
@@ -377,22 +377,18 @@
 	return nil
 }
 
-<<<<<<< HEAD
-// ValidateDebtLimit validates that the input debt amount does not exceed the global debt limit
+// ValidateDebtLimit validates that the input debt amount does not exceed the global debt limit or the debt limit for that collateral
 func (k Keeper) ValidateDebtLimit(ctx sdk.Context, collateralDenom string, principal sdk.Coins) error {
-=======
-// ValidateDebtLimit validates that the input debt amount does not exceed the global debt limit or the debt limit for that collateral
-func (k Keeper) ValidateDebtLimit(ctx sdk.Context, collateralDenom string, principal sdk.Coins) sdk.Error {
 	cp, found := k.GetCollateral(ctx, collateralDenom)
 	if !found {
-		return types.ErrCollateralNotSupported(k.codespace, collateralDenom)
-	}
->>>>>>> 78324785
+		return sdkerrors.Wrap(types.ErrCollateralNotSupported, collateralDenom)
+	}
+
 	for _, dc := range principal {
 		totalPrincipal := k.GetTotalPrincipal(ctx, collateralDenom, dc.Denom).Add(dc.Amount)
 		collateralLimit := cp.DebtLimit.AmountOf(dc.Denom)
 		if totalPrincipal.GT(collateralLimit) {
-			return types.ErrExceedsDebtLimit(k.codespace, sdk.NewCoins(sdk.NewCoin(dc.Denom, totalPrincipal)), sdk.NewCoins(sdk.NewCoin(dc.Denom, collateralLimit)))
+			return sdkerrors.Wrapf(types.ErrExceedsDebtLimit, "payment %s > debt %s", sdk.NewCoins(sdk.NewCoin(dc.Denom, totalPrincipal)), sdk.NewCoins(sdk.NewCoin(dc.Denom, collateralLimit)))
 		}
 		globalLimit := k.GetParams(ctx).GlobalDebtLimit.AmountOf(dc.Denom)
 		if totalPrincipal.GT(globalLimit) {
