package cdp_test

import (
	"testing"
	"time"

	"github.com/cosmos/cosmos-sdk/simapp"
	sdk "github.com/cosmos/cosmos-sdk/types"
	abci "github.com/tendermint/tendermint/abci/types"
	tmtime "github.com/tendermint/tendermint/types/time"

	"github.com/kava-labs/kava/app"
	"github.com/kava-labs/kava/x/cdp"
	"github.com/kava-labs/kava/x/pricefeed"
)

func TestApp_CreateModifyDeleteCDP(t *testing.T) {
	// Setup
	tApp := app.NewTestApp()
	privKeys, addrs := app.GeneratePrivKeyAddressPairs(1)
	testAddr := addrs[0]
	testPrivKey := privKeys[0]
<<<<<<< HEAD
	tApp.InitializeFromGenesisStates(
		tApp.NewAuthGenStateFromAccounts(addrs, []sdk.Coins{cs(c("xrp", 100))}),
	)
	// check balance
	ctx := tApp.NewContext(false, abci.Header{})
	tApp.CheckBalance(t, ctx, testAddr, cs(c("xrp", 100)))

	// setup cdp keeper
	keeper := tApp.GetCDPKeeper()
	params := cdp.CdpParams{
=======
	mock.SetGenesis(mapp, genAccs)
	mock.CheckBalance(t, mapp, testAddr, cs(c("xrp", 100)))
	// setup pricefeed, TODO can this be shortened a bit?
	header := abci.Header{Height: mapp.LastBlockHeight() + 1, Time: tmtime.Now()}
	mapp.BeginBlock(abci.RequestBeginBlock{Header: header})
	ctx := mapp.BaseApp.NewContext(false, header)
	params := CdpParams{
>>>>>>> 05a99be9
		GlobalDebtLimit: sdk.NewInt(100000),
		CollateralParams: []cdp.CollateralParams{
			{
				Denom:            "xrp",
				LiquidationRatio: sdk.MustNewDecFromStr("1.5"),
				DebtLimit:        sdk.NewInt(10000),
			},
		},
		StableDenoms: []string{"usdx"},
	}
	keeper.SetParams(ctx, params)
	keeper.SetGlobalDebt(ctx, sdk.NewInt(0))
<<<<<<< HEAD
	// setup pricefeed
	pfKeeper := tApp.GetPriceFeedKeeper()
	ap := pricefeed.AssetParams{
		Assets: []pricefeed.Asset{pricefeed.Asset{AssetCode: "xrp", Description: ""}},
=======
	ap := pricefeed.Params{
		Markets: []pricefeed.Market{
			pricefeed.Market{
				MarketID: "xrp", BaseAsset: "xrp",
				QuoteAsset: "usd", Oracles: pricefeed.Oracles{}, Active: true},
		},
>>>>>>> 05a99be9
	}
	pfKeeper.SetParams(ctx, ap)
	pfKeeper.SetPrice(
		ctx, sdk.AccAddress{}, "xrp",
		sdk.MustNewDecFromStr("1.00"),
<<<<<<< HEAD
		sdk.NewInt(10))
	pfKeeper.SetCurrentPrices(ctx)
	tApp.EndBlock(abci.RequestEndBlock{})
	tApp.Commit()
=======
		header.Time.Add(time.Hour*1))
	pfKeeper.SetCurrentPrices(ctx, "xrp")
	mapp.EndBlock(abci.RequestEndBlock{})
	mapp.Commit()
>>>>>>> 05a99be9

	// Create CDP
	msgs := []sdk.Msg{cdp.NewMsgCreateOrModifyCDP(testAddr, "xrp", i(10), i(5))}
	simapp.SignCheckDeliver(t, tApp.Codec(), tApp.BaseApp, abci.Header{Height: tApp.LastBlockHeight() + 1}, msgs, []uint64{0}, []uint64{0}, true, true, testPrivKey)

	// check balance
	ctx = tApp.NewContext(true, abci.Header{})
	tApp.CheckBalance(t, ctx, testAddr, cs(c("usdx", 5), c("xrp", 90)))

	// Modify CDP
	msgs = []sdk.Msg{cdp.NewMsgCreateOrModifyCDP(testAddr, "xrp", i(40), i(5))}
	simapp.SignCheckDeliver(t, tApp.Codec(), tApp.BaseApp, abci.Header{Height: tApp.LastBlockHeight() + 1}, msgs, []uint64{0}, []uint64{1}, true, true, testPrivKey)

	// check balance
	ctx = tApp.NewContext(true, abci.Header{})
	tApp.CheckBalance(t, ctx, testAddr, cs(c("usdx", 10), c("xrp", 50)))

	// Delete CDP
	msgs = []sdk.Msg{cdp.NewMsgCreateOrModifyCDP(testAddr, "xrp", i(-50), i(-10))}
	simapp.SignCheckDeliver(t, tApp.Codec(), tApp.BaseApp, abci.Header{Height: tApp.LastBlockHeight() + 1}, msgs, []uint64{0}, []uint64{2}, true, true, testPrivKey)

	// check balance
	ctx = tApp.NewContext(true, abci.Header{})
	tApp.CheckBalance(t, ctx, testAddr, cs(c("xrp", 100)))
}<|MERGE_RESOLUTION|>--- conflicted
+++ resolved
@@ -7,7 +7,6 @@
 	"github.com/cosmos/cosmos-sdk/simapp"
 	sdk "github.com/cosmos/cosmos-sdk/types"
 	abci "github.com/tendermint/tendermint/abci/types"
-	tmtime "github.com/tendermint/tendermint/types/time"
 
 	"github.com/kava-labs/kava/app"
 	"github.com/kava-labs/kava/x/cdp"
@@ -20,26 +19,16 @@
 	privKeys, addrs := app.GeneratePrivKeyAddressPairs(1)
 	testAddr := addrs[0]
 	testPrivKey := privKeys[0]
-<<<<<<< HEAD
 	tApp.InitializeFromGenesisStates(
 		tApp.NewAuthGenStateFromAccounts(addrs, []sdk.Coins{cs(c("xrp", 100))}),
 	)
+	ctx := tApp.NewContext(false, abci.Header{})
 	// check balance
-	ctx := tApp.NewContext(false, abci.Header{})
 	tApp.CheckBalance(t, ctx, testAddr, cs(c("xrp", 100)))
 
 	// setup cdp keeper
 	keeper := tApp.GetCDPKeeper()
 	params := cdp.CdpParams{
-=======
-	mock.SetGenesis(mapp, genAccs)
-	mock.CheckBalance(t, mapp, testAddr, cs(c("xrp", 100)))
-	// setup pricefeed, TODO can this be shortened a bit?
-	header := abci.Header{Height: mapp.LastBlockHeight() + 1, Time: tmtime.Now()}
-	mapp.BeginBlock(abci.RequestBeginBlock{Header: header})
-	ctx := mapp.BaseApp.NewContext(false, header)
-	params := CdpParams{
->>>>>>> 05a99be9
 		GlobalDebtLimit: sdk.NewInt(100000),
 		CollateralParams: []cdp.CollateralParams{
 			{
@@ -52,35 +41,22 @@
 	}
 	keeper.SetParams(ctx, params)
 	keeper.SetGlobalDebt(ctx, sdk.NewInt(0))
-<<<<<<< HEAD
-	// setup pricefeed
-	pfKeeper := tApp.GetPriceFeedKeeper()
-	ap := pricefeed.AssetParams{
-		Assets: []pricefeed.Asset{pricefeed.Asset{AssetCode: "xrp", Description: ""}},
-=======
+	pricefeedKeeper := tApp.GetPriceFeedKeeper()
 	ap := pricefeed.Params{
 		Markets: []pricefeed.Market{
 			pricefeed.Market{
 				MarketID: "xrp", BaseAsset: "xrp",
 				QuoteAsset: "usd", Oracles: pricefeed.Oracles{}, Active: true},
 		},
->>>>>>> 05a99be9
 	}
-	pfKeeper.SetParams(ctx, ap)
-	pfKeeper.SetPrice(
+	pricefeedKeeper.SetParams(ctx, ap)
+	pricefeedKeeper.SetPrice(
 		ctx, sdk.AccAddress{}, "xrp",
 		sdk.MustNewDecFromStr("1.00"),
-<<<<<<< HEAD
-		sdk.NewInt(10))
-	pfKeeper.SetCurrentPrices(ctx)
+		time.Unix(9999999999, 0)) // some deterministic future date
+	pricefeedKeeper.SetCurrentPrices(ctx, "xrp")
 	tApp.EndBlock(abci.RequestEndBlock{})
 	tApp.Commit()
-=======
-		header.Time.Add(time.Hour*1))
-	pfKeeper.SetCurrentPrices(ctx, "xrp")
-	mapp.EndBlock(abci.RequestEndBlock{})
-	mapp.Commit()
->>>>>>> 05a99be9
 
 	// Create CDP
 	msgs := []sdk.Msg{cdp.NewMsgCreateOrModifyCDP(testAddr, "xrp", i(10), i(5))}
