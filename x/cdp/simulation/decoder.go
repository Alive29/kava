package simulation

import (
	"bytes"
	"encoding/binary"
	"fmt"
	"time"

	"github.com/cosmos/cosmos-sdk/codec"
<<<<<<< HEAD
	"github.com/tendermint/tendermint/libs/kv"
)

// DecodeStore unmarshals the KVPair's Value to the corresponding cdp type
func DecodeStore(cdc *codec.Codec, kvA, kvB kv.Pair) string {
	// TODO implement this
	return ""
=======
	sdk "github.com/cosmos/cosmos-sdk/types"
	cmn "github.com/tendermint/tendermint/libs/common"

	"github.com/kava-labs/kava/x/cdp/types"
)

// DecodeStore unmarshals the KVPair's Value to the corresponding cdp type
func DecodeStore(cdc *codec.Codec, kvA, kvB cmn.KVPair) string {
	switch {
	case bytes.Equal(kvA.Key[:1], types.CdpIDKeyPrefix):
		var cdpIDsA, cdpIDsB []uint64
		cdc.MustUnmarshalBinaryLengthPrefixed(kvA.Value, &cdpIDsA)
		cdc.MustUnmarshalBinaryLengthPrefixed(kvB.Value, &cdpIDsB)
		return fmt.Sprintf("%v\n%v", cdpIDsA, cdpIDsB)

	case bytes.Equal(kvA.Key[:1], types.CdpKeyPrefix):
		var cdpA, cdpB types.CDP
		cdc.MustUnmarshalBinaryLengthPrefixed(kvA.Value, &cdpA)
		cdc.MustUnmarshalBinaryLengthPrefixed(kvB.Value, &cdpB)
		return fmt.Sprintf("%v\n%v", cdpA, cdpB)

	case bytes.Equal(kvA.Key[:1], types.CdpIDKey),
		bytes.Equal(kvA.Key[:1], types.CollateralRatioIndexPrefix):
		idA := binary.BigEndian.Uint64(kvA.Value)
		idB := binary.BigEndian.Uint64(kvB.Value)
		return fmt.Sprintf("%d\n%d", idA, idB)

	case bytes.Equal(kvA.Key[:1], types.DebtDenomKey),
		bytes.Equal(kvA.Key[:1], types.GovDenomKey):
		var denomA, denomB string
		cdc.MustUnmarshalBinaryLengthPrefixed(kvA.Value, &denomA)
		cdc.MustUnmarshalBinaryLengthPrefixed(kvB.Value, &denomB)
		return fmt.Sprintf("%s\n%s", denomA, denomB)

	case bytes.Equal(kvA.Key[:1], types.DepositKeyPrefix):
		var depositA, depositB types.Deposit
		cdc.MustUnmarshalBinaryLengthPrefixed(kvA.Value, &depositA)
		cdc.MustUnmarshalBinaryLengthPrefixed(kvB.Value, &depositB)
		return fmt.Sprintf("%s\n%s", depositA, depositB)

	case bytes.Equal(kvA.Key[:1], types.PrincipalKeyPrefix):
		var totalA, totalB sdk.Int
		cdc.MustUnmarshalBinaryLengthPrefixed(kvA.Value, &totalA)
		cdc.MustUnmarshalBinaryLengthPrefixed(kvB.Value, &totalB)
		return fmt.Sprintf("%s\n%s", totalA, totalB)

	case bytes.Equal(kvA.Key[:1], types.PreviousBlockTimeKey),
		bytes.Equal(kvA.Key[:1], types.PreviousDistributionTimeKey):
		var timeA, timeB time.Time
		cdc.MustUnmarshalBinaryLengthPrefixed(kvA.Value, &timeA)
		cdc.MustUnmarshalBinaryLengthPrefixed(kvB.Value, &timeB)
		return fmt.Sprintf("%s\n%s", timeA, timeB)

	default:
		panic(fmt.Sprintf("invalid %s key prefix %X", types.ModuleName, kvA.Key[:1]))
	}
>>>>>>> 78324785
}<|MERGE_RESOLUTION|>--- conflicted
+++ resolved
@@ -6,24 +6,16 @@
 	"fmt"
 	"time"
 
+	"github.com/tendermint/tendermint/libs/kv"
+
 	"github.com/cosmos/cosmos-sdk/codec"
-<<<<<<< HEAD
-	"github.com/tendermint/tendermint/libs/kv"
-)
-
-// DecodeStore unmarshals the KVPair's Value to the corresponding cdp type
-func DecodeStore(cdc *codec.Codec, kvA, kvB kv.Pair) string {
-	// TODO implement this
-	return ""
-=======
 	sdk "github.com/cosmos/cosmos-sdk/types"
-	cmn "github.com/tendermint/tendermint/libs/common"
 
 	"github.com/kava-labs/kava/x/cdp/types"
 )
 
 // DecodeStore unmarshals the KVPair's Value to the corresponding cdp type
-func DecodeStore(cdc *codec.Codec, kvA, kvB cmn.KVPair) string {
+func DecodeStore(cdc *codec.Codec, kvA, kvB kv.Pair) string {
 	switch {
 	case bytes.Equal(kvA.Key[:1], types.CdpIDKeyPrefix):
 		var cdpIDsA, cdpIDsB []uint64
@@ -72,5 +64,4 @@
 	default:
 		panic(fmt.Sprintf("invalid %s key prefix %X", types.ModuleName, kvA.Key[:1]))
 	}
->>>>>>> 78324785
 }