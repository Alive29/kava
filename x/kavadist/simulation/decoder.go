package simulation

import (
	"bytes"
	"fmt"
	"time"

	"github.com/cosmos/cosmos-sdk/codec"
<<<<<<< HEAD
	"github.com/tendermint/tendermint/libs/kv"
)

// DecodeStore unmarshals the KVPair's Value to the corresponding cdp type
func DecodeStore(cdc *codec.Codec, kvA, kvB kv.Pair) string {
	// TODO implement this
	return ""
=======
	cmn "github.com/tendermint/tendermint/libs/common"

	"github.com/kava-labs/kava/x/kavadist/types"
)

// DecodeStore unmarshals the KVPair's Value to the corresponding cdp type
func DecodeStore(cdc *codec.Codec, kvA, kvB cmn.KVPair) string {
	switch {
	case bytes.Equal(kvA.Key[:1], types.PreviousBlockTimeKey):
		var timeA, timeB time.Time
		cdc.MustUnmarshalBinaryLengthPrefixed(kvA.Value, &timeA)
		cdc.MustUnmarshalBinaryLengthPrefixed(kvB.Value, &timeB)
		return fmt.Sprintf("%s\n%s", timeA, timeB)

	default:
		panic(fmt.Sprintf("invalid %s key prefix %X", types.ModuleName, kvA.Key[:1]))
	}
>>>>>>> 78324785
}<|MERGE_RESOLUTION|>--- conflicted
+++ resolved
@@ -5,23 +5,15 @@
 	"fmt"
 	"time"
 
+	"github.com/tendermint/tendermint/libs/kv"
+
 	"github.com/cosmos/cosmos-sdk/codec"
-<<<<<<< HEAD
-	"github.com/tendermint/tendermint/libs/kv"
-)
-
-// DecodeStore unmarshals the KVPair's Value to the corresponding cdp type
-func DecodeStore(cdc *codec.Codec, kvA, kvB kv.Pair) string {
-	// TODO implement this
-	return ""
-=======
-	cmn "github.com/tendermint/tendermint/libs/common"
 
 	"github.com/kava-labs/kava/x/kavadist/types"
 )
 
 // DecodeStore unmarshals the KVPair's Value to the corresponding cdp type
-func DecodeStore(cdc *codec.Codec, kvA, kvB cmn.KVPair) string {
+func DecodeStore(cdc *codec.Codec, kvA, kvB kv.Pair) string {
 	switch {
 	case bytes.Equal(kvA.Key[:1], types.PreviousBlockTimeKey):
 		var timeA, timeB time.Time
@@ -32,5 +24,4 @@
 	default:
 		panic(fmt.Sprintf("invalid %s key prefix %X", types.ModuleName, kvA.Key[:1]))
 	}
->>>>>>> 78324785
 }