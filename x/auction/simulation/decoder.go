--- conflicted
+++ resolved
@@ -5,23 +5,15 @@
 	"encoding/binary"
 	"fmt"
 
+	"github.com/tendermint/tendermint/libs/kv"
+
 	"github.com/cosmos/cosmos-sdk/codec"
-<<<<<<< HEAD
-	"github.com/tendermint/tendermint/libs/kv"
-)
-
-// DecodeStore unmarshals the KVPair's Value to the corresponding auction type
-func DecodeStore(cdc *codec.Codec, kvA, kvB kv.Pair) string {
-	// TODO implement this
-	return ""
-=======
-	cmn "github.com/tendermint/tendermint/libs/common"
 
 	"github.com/kava-labs/kava/x/auction/types"
 )
 
 // DecodeStore unmarshals the KVPair's Value to the corresponding auction type
-func DecodeStore(cdc *codec.Codec, kvA, kvB cmn.KVPair) string {
+func DecodeStore(cdc *codec.Codec, kvA, kvB kv.Pair) string {
 	switch {
 	case bytes.Equal(kvA.Key[:1], types.AuctionKeyPrefix):
 		var auctionA, auctionB types.Auction
@@ -38,5 +30,4 @@
 	default:
 		panic(fmt.Sprintf("invalid %s key prefix %X", types.ModuleName, kvA.Key[:1]))
 	}
->>>>>>> 78324785
 }