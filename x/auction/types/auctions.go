--- conflicted
+++ resolved
@@ -277,34 +277,25 @@
 }
 
 // NewWeightedAddresses returns a new list addresses with weights.
-<<<<<<< HEAD
 func NewWeightedAddresses(addrs []sdk.AccAddress, weights []sdk.Int) (WeightedAddresses, error) {
-	if len(addrs) != len(weights) {
-		return WeightedAddresses{}, errors.New("number of addresses doesn't match number of weights")
-=======
-func NewWeightedAddresses(addrs []sdk.AccAddress, weights []sdk.Int) (WeightedAddresses, sdk.Error) {
 	wa := WeightedAddresses{
 		Addresses: addrs,
 		Weights:   weights,
 	}
 	if err := wa.Validate(); err != nil {
-		return WeightedAddresses{}, sdk.ErrInternal(err.Error())
->>>>>>> 78324785
+		return WeightedAddresses{}, err
 	}
 	return wa, nil
 }
 
+// Validate checks for that the weights are not negative and that lengths match.
 func (wa WeightedAddresses) Validate() error {
 	if len(wa.Addresses) != len(wa.Weights) {
-		return fmt.Errorf("number of addresses doesn't match number of weights")
+		return errors.New("number of addresses doesn't match number of weights")
 	}
 	for _, w := range wa.Weights {
 		if w.IsNegative() {
-<<<<<<< HEAD
-			return WeightedAddresses{}, errors.New("weights contain a negative amount")
-=======
-			return fmt.Errorf("weights contain a negative amount")
->>>>>>> 78324785
+			return errors.New("weights contain a negative amount")
 		}
 	}
 	return nil
