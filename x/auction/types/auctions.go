--- conflicted
+++ resolved
@@ -78,37 +78,6 @@
 
 // WithID returns an auction with the ID set.
 func (a DebtAuction) WithID(id uint64) Auction { a.ID = id; return a }
-<<<<<<< HEAD
-
-// NewDebtAuction returns a new debt auction.
-func NewDebtAuction(buyerModAccName string, bid sdk.Coin, initialLot sdk.Coin, EndTime time.Time) DebtAuction {
-	// Note: Bidder is set to the initiator's module account address instead of module name. (when the first bid is placed, it is paid out to the initiator)
-	// Setting to the module account address bypasses calling supply.SendCoinsFromModuleToModule, instead calls SendCoinsFromModuleToAccount.
-	// This isn't a problem currently, but if additional logic/validation was added for sending to coins to Module Accounts, it would be bypassed.
-	auction := DebtAuction{BaseAuction{
-		// no ID
-		Initiator:  buyerModAccName,
-		Lot:        initialLot,
-		Bidder:     supply.NewModuleAddress(buyerModAccName), // send proceeds from the first bid to the buyer.
-		Bid:        bid,                                      // amount that the buyer is buying - doesn't change over course of auction
-		EndTime:    EndTime,
-		MaxEndTime: EndTime,
-	}}
-	return auction
-}
-
-// CollateralAuction is a two phase auction.
-// Initially, in forward auction phase, bids can be placed up to a max bid.
-// Then it switches to a reverse auction phase, where the initial amount up for auction is bid down.
-// Unsold Lot is sent to LotReturns, being divided among the addresses by weight.
-// Collateral auctions are normally used to sell off collateral seized from CDPs.
-type CollateralAuction struct {
-	BaseAuction
-	MaxBid     sdk.Coin
-	LotReturns WeightedAddresses
-}
-
-=======
 
 // NewDebtAuction returns a new debt auction.
 func NewDebtAuction(buyerModAccName string, bid sdk.Coin, initialLot sdk.Coin, EndTime time.Time, debt sdk.Coin) DebtAuction {
@@ -141,7 +110,6 @@
 	LotReturns        WeightedAddresses
 }
 
->>>>>>> 61e5de55
 // WithID returns an auction with the ID set.
 func (a CollateralAuction) WithID(id uint64) Auction { a.ID = id; return a }
 
@@ -168,11 +136,7 @@
 }
 
 // NewCollateralAuction returns a new collateral auction.
-<<<<<<< HEAD
-func NewCollateralAuction(seller string, lot sdk.Coin, EndTime time.Time, maxBid sdk.Coin, lotReturns WeightedAddresses) CollateralAuction {
-=======
 func NewCollateralAuction(seller string, lot sdk.Coin, EndTime time.Time, maxBid sdk.Coin, lotReturns WeightedAddresses, debt sdk.Coin) CollateralAuction {
->>>>>>> 61e5de55
 	auction := CollateralAuction{
 		BaseAuction: BaseAuction{
 			// no ID
@@ -182,14 +146,9 @@
 			Bid:        sdk.NewInt64Coin(maxBid.Denom, 0),
 			EndTime:    EndTime,
 			MaxEndTime: EndTime},
-<<<<<<< HEAD
-		MaxBid:     maxBid,
-		LotReturns: lotReturns,
-=======
 		CorrespondingDebt: debt,
 		MaxBid:            maxBid,
 		LotReturns:        lotReturns,
->>>>>>> 61e5de55
 	}
 	return auction
 }
