--- conflicted
+++ resolved
@@ -317,11 +317,12 @@
 	if len(wa.Weights) < 1 {
 		return fmt.Errorf("must be at least 1 weighted address")
 	}
+
 	if len(wa.Addresses) != len(wa.Weights) {
 		return fmt.Errorf("number of addresses doesn't match number of weights, %d ≠ %d", len(wa.Addresses), len(wa.Weights))
 	}
-<<<<<<< HEAD
-
+
+	totalWeight := sdk.ZeroInt()
 	for i := range wa.Addresses {
 		if wa.Addresses[i].Empty() {
 			return fmt.Errorf("address %d cannot be empty", i)
@@ -331,17 +332,13 @@
 		}
 		if wa.Weights[i].IsNegative() {
 			return fmt.Errorf("weight %d contains a negative amount: %s", i, wa.Weights[i])
-=======
-	totalWeight := sdk.ZeroInt()
-	for _, w := range wa.Weights {
-		if w.IsNegative() {
-			return fmt.Errorf("weights contain a negative amount: %s", w)
->>>>>>> 6dedc152
 		}
-		totalWeight = totalWeight.Add(w)
-	}
+		totalWeight = totalWeight.Add(wa.Weights[i])
+	}
+
 	if !totalWeight.IsPositive() {
 		return fmt.Errorf("total weight must be positive")
 	}
+
 	return nil
 }