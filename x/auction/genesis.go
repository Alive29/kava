--- conflicted
+++ resolved
@@ -22,11 +22,7 @@
 	for _, a := range gs.Auctions {
 		keeper.SetAuction(ctx, a)
 		// find the total coins that should be present in the module account
-<<<<<<< HEAD
-		totalAuctionCoins.Add(a.GetModuleAccountCoins()...)
-=======
-		totalAuctionCoins = totalAuctionCoins.Add(a.GetModuleAccountCoins())
->>>>>>> 78324785
+		totalAuctionCoins = totalAuctionCoins.Add(a.GetModuleAccountCoins()...)
 	}
 
 	// check if the module account exists
