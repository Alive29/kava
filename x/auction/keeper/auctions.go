--- conflicted
+++ resolved
@@ -178,11 +178,7 @@
 		),
 	)
 	if bid.Amount.LT(minNewBidAmt) {
-<<<<<<< HEAD
-		return a, sdkerrors.Wrapf(types.ErrBidTooSmall, "%s ≤ %s", bid, sdk.NewCoin(a.Bid.Denom, minNewBidAmt))
-=======
-		return a, types.ErrBidTooSmall(k.codespace, bid, sdk.Coin{Denom: a.Bid.Denom, Amount: minNewBidAmt}) // not using NewCoin as it can panic
->>>>>>> 78324785
+		return a, sdkerrors.Wrapf(types.ErrBidTooSmall, "%s ≤ %s%s", bid, minNewBidAmt, a.Bid.Denom)
 	}
 
 	// New bidder pays back old bidder
@@ -246,11 +242,7 @@
 	)
 	minNewBidAmt = sdk.MinInt(minNewBidAmt, a.MaxBid.Amount) // allow new bids to hit MaxBid even though it may be less than the increment %
 	if bid.Amount.LT(minNewBidAmt) {
-<<<<<<< HEAD
-		return a, sdkerrors.Wrapf(types.ErrBidTooSmall, "%s ≤ %s", bid, sdk.NewCoin(a.Bid.Denom, minNewBidAmt))
-=======
-		return a, types.ErrBidTooSmall(k.codespace, bid, sdk.Coin{Denom: a.Bid.Denom, Amount: minNewBidAmt}) // not using NewCoin as it can panic
->>>>>>> 78324785
+		return a, sdkerrors.Wrapf(types.ErrBidTooSmall, "%s ≤ %s%s", bid, minNewBidAmt, a.Bid.Denom)
 	}
 	if a.MaxBid.IsLT(bid) {
 		return a, sdkerrors.Wrapf(types.ErrBidTooLarge, "%s > %s", bid, a.MaxBid)
@@ -325,17 +317,10 @@
 		),
 	)
 	if lot.Amount.GT(maxNewLotAmt) {
-<<<<<<< HEAD
-		return a, sdkerrors.Wrapf(types.ErrLotTooLarge, "%s > %s", lot, sdk.NewCoin(a.Lot.Denom, maxNewLotAmt))
+		return a, sdkerrors.Wrapf(types.ErrLotTooLarge, "%s > %s%s", lot, maxNewLotAmt, a.Lot.Denom)
 	}
 	if lot.IsNegative() {
-		return a, sdkerrors.Wrapf(types.ErrLotTooSmall, "%s ≤ %s", lot, sdk.NewCoin(a.Lot.Denom, sdk.ZeroInt()))
-=======
-		return a, types.ErrLotTooLarge(k.codespace, lot, sdk.Coin{Denom: a.Lot.Denom, Amount: maxNewLotAmt}) // not using NewCoin as it can panic
-	}
-	if lot.IsNegative() {
-		return a, types.ErrLotTooSmall(k.codespace, lot, sdk.Coin{Denom: a.Lot.Denom, Amount: sdk.ZeroInt()})
->>>>>>> 78324785
+		return a, sdkerrors.Wrapf(types.ErrLotTooSmall, "%s ≤ %s%s", lot, sdk.ZeroInt(), a.Lot.Denom)
 	}
 
 	// New bidder pays back old bidder
@@ -398,17 +383,10 @@
 		),
 	)
 	if lot.Amount.GT(maxNewLotAmt) {
-<<<<<<< HEAD
-		return a, sdkerrors.Wrapf(types.ErrLotTooLarge, "%s > %s", lot, sdk.NewCoin(a.Lot.Denom, maxNewLotAmt))
+		return a, sdkerrors.Wrapf(types.ErrLotTooLarge, "%s > %s%s", lot, maxNewLotAmt, a.Lot.Denom)
 	}
 	if lot.IsNegative() {
-		return a, sdkerrors.Wrapf(types.ErrLotTooSmall, "%s ≤ %s", lot, sdk.NewCoin(a.Lot.Denom, sdk.ZeroInt()))
-=======
-		return a, types.ErrLotTooLarge(k.codespace, lot, sdk.Coin{Denom: a.Lot.Denom, Amount: maxNewLotAmt}) // not using NewCoin as it can panic
-	}
-	if lot.IsNegative() {
-		return a, types.ErrLotTooSmall(k.codespace, lot, sdk.Coin{Denom: a.Lot.Denom, Amount: sdk.ZeroInt()})
->>>>>>> 78324785
+		return a, sdkerrors.Wrapf(types.ErrLotTooSmall, "%s ≤ %s%s", lot, sdk.ZeroInt(), a.Lot.Denom)
 	}
 
 	// New bidder pays back old bidder
