--- conflicted
+++ resolved
@@ -168,12 +168,7 @@
 // GetCurrentPrice fetches the current median price of all oracles for a specific market
 func (k Keeper) GetCurrentPrice(ctx sdk.Context, marketID string) (types.CurrentPrice, sdk.Error) {
 	store := ctx.KVStore(k.key)
-<<<<<<< HEAD
 	bz := store.Get(types.CurrentPriceKey(marketID))
-=======
-
-	bz := store.Get([]byte(types.CurrentPricePrefix + marketID))
->>>>>>> 8d199746
 
 	if bz == nil {
 		return types.CurrentPrice{}, types.ErrNoValidPrice(k.codespace)
