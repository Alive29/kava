package simulation

import (
	"bytes"
	"fmt"

	"github.com/cosmos/cosmos-sdk/codec"
<<<<<<< HEAD
	"github.com/tendermint/tendermint/libs/kv"
)

// DecodeStore unmarshals the KVPair's Value to the module's corresponding type
func DecodeStore(cdc *codec.Codec, kvA, kvB kv.Pair) string {
	// TODO implement this
	return ""
=======
	cmn "github.com/tendermint/tendermint/libs/common"

	"github.com/kava-labs/kava/x/bep3/types"
)

// DecodeStore unmarshals the KVPair's Value to the module's corresponding type
func DecodeStore(cdc *codec.Codec, kvA, kvB cmn.KVPair) string {
	switch {
	case bytes.Equal(kvA.Key[:1], types.AtomicSwapKeyPrefix):
		var swapA, swapB types.AtomicSwap
		cdc.MustUnmarshalBinaryLengthPrefixed(kvA.Value, &swapA)
		cdc.MustUnmarshalBinaryLengthPrefixed(kvB.Value, &swapB)
		return fmt.Sprintf("%v\n%v", swapA, swapB)

	case bytes.Equal(kvA.Key[:1], types.AssetSupplyKeyPrefix):
		var supplyA, supplyB types.AssetSupply
		cdc.MustUnmarshalBinaryLengthPrefixed(kvA.Value, &supplyA)
		cdc.MustUnmarshalBinaryLengthPrefixed(kvB.Value, &supplyB)
		return fmt.Sprintf("%s\n%s", supplyA, supplyB)

	case bytes.Equal(kvA.Key[:1], types.AtomicSwapByBlockPrefix),
		bytes.Equal(kvA.Key[:1], types.AtomicSwapLongtermStoragePrefix):
		var bytesA cmn.HexBytes = kvA.Value
		var bytesB cmn.HexBytes = kvA.Value
		return fmt.Sprintf("%s\n%s", bytesA.String(), bytesB.String())

	default:
		panic(fmt.Sprintf("invalid %s key prefix %X", types.ModuleName, kvA.Key[:1]))
	}
>>>>>>> 78324785
}<|MERGE_RESOLUTION|>--- conflicted
+++ resolved
@@ -4,23 +4,16 @@
 	"bytes"
 	"fmt"
 
+	tmbytes "github.com/tendermint/tendermint/libs/bytes"
+	"github.com/tendermint/tendermint/libs/kv"
+
 	"github.com/cosmos/cosmos-sdk/codec"
-<<<<<<< HEAD
-	"github.com/tendermint/tendermint/libs/kv"
-)
-
-// DecodeStore unmarshals the KVPair's Value to the module's corresponding type
-func DecodeStore(cdc *codec.Codec, kvA, kvB kv.Pair) string {
-	// TODO implement this
-	return ""
-=======
-	cmn "github.com/tendermint/tendermint/libs/common"
 
 	"github.com/kava-labs/kava/x/bep3/types"
 )
 
 // DecodeStore unmarshals the KVPair's Value to the module's corresponding type
-func DecodeStore(cdc *codec.Codec, kvA, kvB cmn.KVPair) string {
+func DecodeStore(cdc *codec.Codec, kvA, kvB kv.Pair) string {
 	switch {
 	case bytes.Equal(kvA.Key[:1], types.AtomicSwapKeyPrefix):
 		var swapA, swapB types.AtomicSwap
@@ -36,12 +29,11 @@
 
 	case bytes.Equal(kvA.Key[:1], types.AtomicSwapByBlockPrefix),
 		bytes.Equal(kvA.Key[:1], types.AtomicSwapLongtermStoragePrefix):
-		var bytesA cmn.HexBytes = kvA.Value
-		var bytesB cmn.HexBytes = kvA.Value
+		var bytesA tmbytes.HexBytes = kvA.Value
+		var bytesB tmbytes.HexBytes = kvA.Value
 		return fmt.Sprintf("%s\n%s", bytesA.String(), bytesB.String())
 
 	default:
 		panic(fmt.Sprintf("invalid %s key prefix %X", types.ModuleName, kvA.Key[:1]))
 	}
->>>>>>> 78324785
 }