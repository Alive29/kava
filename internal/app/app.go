--- conflicted
+++ resolved
@@ -18,15 +18,9 @@
 	"github.com/cosmos/cosmos-sdk/x/bank"
 	//"github.com/cosmos/cosmos-sdk/x/gov"
 	//"github.com/cosmos/cosmos-sdk/x/ibc"
-<<<<<<< HEAD
-	//"github.com/cosmos/cosmos-sdk/x/slashing"
-	//"github.com/cosmos/cosmos-sdk/x/stake"
-	"github.com/kava-labs/kava/internal/types"
-	"github.com/kava-labs/kava/internal/x/paychan"
-=======
 	"github.com/cosmos/cosmos-sdk/x/slashing"
 	"github.com/cosmos/cosmos-sdk/x/stake"
->>>>>>> 3c7f6cb0
+	"github.com/kava-labs/kava/internal/x/paychan"
 )
 
 const (
@@ -46,18 +40,13 @@
 	// keys to access the substores
 	keyMain    *sdk.KVStoreKey
 	keyAccount *sdk.KVStoreKey
-<<<<<<< HEAD
-	keyPaychan *sdk.KVStoreKey
-	//keyIBC      *sdk.KVStoreKey
-	//keyStake    *sdk.KVStoreKey
-	//keySlashing *sdk.KVStoreKey
-=======
+
 	//keyIBC           *sdk.KVStoreKey
 	keyStake    *sdk.KVStoreKey
 	keySlashing *sdk.KVStoreKey
 	//keyGov           *sdk.KVStoreKey
 	keyFeeCollection *sdk.KVStoreKey
->>>>>>> 3c7f6cb0
+	keyPaychan       *sdk.KVStoreKey
 
 	// keepers
 	accountMapper       auth.AccountMapper
@@ -112,16 +101,11 @@
 
 	// Register the message handlers
 	app.Router().
-<<<<<<< HEAD
-		AddRoute("auth", auth.NewHandler(app.accountMapper)).
 		AddRoute("bank", bank.NewHandler(app.coinKeeper)).
-		AddRoute("paychan", paychan.NewHandler(app.paychanKeeper))
-=======
-		AddRoute("bank", bank.NewHandler(app.coinKeeper)).
->>>>>>> 3c7f6cb0
 		//AddRoute("ibc", ibc.NewHandler(app.ibcMapper, app.coinKeeper)).
 		AddRoute("stake", stake.NewHandler(app.stakeKeeper)).
-		AddRoute("slashing", slashing.NewHandler(app.slashingKeeper))
+		AddRoute("slashing", slashing.NewHandler(app.slashingKeeper)).
+		AddRoute("paychan", paychan.NewHandler(app.paychanKeeper))
 		//AddRoute("gov", gov.NewHandler(app.govKeeper))
 
 	// Set func to initialze the chain from appState in genesis file
@@ -131,13 +115,9 @@
 	app.SetBeginBlocker(app.BeginBlocker)
 	app.SetEndBlocker(app.EndBlocker)
 	app.SetAnteHandler(auth.NewAnteHandler(app.accountMapper, app.feeCollectionKeeper))
-<<<<<<< HEAD
-	app.MountStoresIAVL(app.keyMain, app.keyAccount, app.keyPaychan) //, app.keyIBC, app.keyStake, app.keySlashing)
-=======
 
 	// Mount stores
-	app.MountStoresIAVL(app.keyMain, app.keyAccount, app.keyStake, app.keySlashing, app.keyFeeCollection)
->>>>>>> 3c7f6cb0
+	app.MountStoresIAVL(app.keyMain, app.keyAccount, app.keyStake, app.keySlashing, app.keyFeeCollection, app.keyPaychan)
 	err := app.LoadLatestVersion(app.keyMain)
 	if err != nil {
 		cmn.Exit(err.Error())
@@ -145,21 +125,10 @@
 	return app
 }
 
-<<<<<<< HEAD
-// Custom tx codec
-func MakeCodec() *wire.Codec {
-	var cdc = wire.NewCodec()
-	wire.RegisterCrypto(cdc) // Register crypto.
-	sdk.RegisterWire(cdc)    // Register Msgs
-	bank.RegisterWire(cdc)
-	paychan.RegisterWire(cdc)
-	//stake.RegisterWire(cdc)
-	//slashing.RegisterWire(cdc)
-=======
 // Creates a codec for use across the whole app.
 func CreateKavaAppCodec() *wire.Codec {
 	cdc := wire.NewCodec()
->>>>>>> 3c7f6cb0
+	paychan.RegisterWire(cdc)
 	//ibc.RegisterWire(cdc)
 	bank.RegisterWire(cdc)
 	stake.RegisterWire(cdc)
