--- conflicted
+++ resolved
@@ -105,16 +105,11 @@
 	# other sim tests
 	@go test ./app -run TestAppImportExport          -Enabled -Commit -NumBlocks=100 -BlockSize=200 -Seed 2 -v -timeout 24h
 	@go test ./app -run TestAppSimulationAfterImport -Enabled -Commit -NumBlocks=100 -BlockSize=200 -Seed 2 -v -timeout 24h
-<<<<<<< HEAD
-	@# AppStateDeterminism does use Seed flag
-	@go test ./app -run TestAppStateDeterminism      -Enabled -Commit -NumBlocks=100 -BlockSize=200 -v -timeout 24h
+	@# AppStateDeterminism does not use Seed flag
+	@go test ./app -run TestAppStateDeterminism      -Enabled -Commit -NumBlocks=100 -BlockSize=200         -v -timeout 24h
 
 test:
 	@go test ./...
-.PHONY: all build-linux install clean build test-all test
-=======
-	@# AppStateDeterminism does not use Seed flag
-	@go test ./app -run TestAppStateDeterminism      -Enabled -Commit -NumBlocks=100 -BlockSize=200         -v -timeout 24h
 
 # Kick start lots of sims on an AWS cluster.
 # This submits an AWS Batch job to run a lot of sims, each within a docker image. Results are uploaded to S3
@@ -131,5 +126,4 @@
 		-—job-definition kava-sim-master \
 		-—container-override environment=[{SIM_NAME=master-$(VERSION)}]
 
-.PHONY: all build-linux install clean build test-all start-remote-sims
->>>>>>> 535f6599
+.PHONY: all build-linux install clean build test test-all start-remote-sims