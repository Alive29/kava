--- conflicted
+++ resolved
@@ -30,12 +30,9 @@
 	"github.com/kava-labs/kava/x/auction"
 	"github.com/kava-labs/kava/x/bep3"
 	"github.com/kava-labs/kava/x/cdp"
-<<<<<<< HEAD
 	"github.com/kava-labs/kava/x/committee"
-=======
 	"github.com/kava-labs/kava/x/incentive"
 	"github.com/kava-labs/kava/x/kavadist"
->>>>>>> b969a0ea
 	"github.com/kava-labs/kava/x/pricefeed"
 	validatorvesting "github.com/kava-labs/kava/x/validator-vesting"
 )
@@ -78,13 +75,10 @@
 func (tApp TestApp) GetAuctionKeeper() auction.Keeper     { return tApp.auctionKeeper }
 func (tApp TestApp) GetCDPKeeper() cdp.Keeper             { return tApp.cdpKeeper }
 func (tApp TestApp) GetPriceFeedKeeper() pricefeed.Keeper { return tApp.pricefeedKeeper }
-<<<<<<< HEAD
-func (tApp TestApp) GetCommitteeKeeper() committee.Keeper { return tApp.committeeKeeper }
-=======
 func (tApp TestApp) GetBep3Keeper() bep3.Keeper           { return tApp.bep3Keeper }
 func (tApp TestApp) GetKavadistKeeper() kavadist.Keeper   { return tApp.kavadistKeeper }
 func (tApp TestApp) GetIncentiveKeeper() incentive.Keeper { return tApp.incentiveKeeper }
->>>>>>> b969a0ea
+func (tApp TestApp) GetCommitteeKeeper() committee.Keeper { return tApp.committeeKeeper }
 
 // This calls InitChain on the app using the default genesis state, overwitten with any passed in genesis states
 func (tApp TestApp) InitializeFromGenesisStates(genesisStates ...GenesisState) TestApp {
